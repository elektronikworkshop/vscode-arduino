--- conflicted
+++ resolved
@@ -1,98 +1,89 @@
-/*--------------------------------------------------------------------------------------------
- * Copyright (C) Microsoft Corporation. All rights reserved.
- * Licensed under the MIT License. See License.txt in the project root for license information.
- *-------------------------------------------------------------------------------------------*/
-
-import * as childProcess from "child_process";
-import * as os from "os";
-import * as path from "path";
-import * as vscode from "vscode";
-<<<<<<< HEAD
-import * as constants from "../common/constants";
-import * as Logger from "../logger/logger";
-import { fileExistsSync } from "./util";
-=======
-
-import { directoryExistsSync, fileExistsSync } from "./util";
->>>>>>> eee0a51d
-
-export function resolveArduinoPath(): string {
-    let result;
-    const plat = os.platform();
-    try {
-        // Resolve arduino path from system environment variables.
-        if (plat === "win32") {
-            let pathString = childProcess.execSync("where arduino", { encoding: "utf8" });
-            pathString = path.resolve(pathString).trim();
-            if (fileExistsSync(pathString)) {
-                result = path.dirname(path.resolve(pathString));
-            }
-        } else if (plat === "linux") {
-            let pathString = childProcess.execSync("readlink -f $(which arduino)", { encoding: "utf8" });
-            pathString = path.resolve(pathString).trim();
-            if (fileExistsSync(pathString)) {
-                result = path.dirname(path.resolve(pathString));
-            }
-        }
-    } catch (ex) {
-        // Ignore the errors.
-    }
-
-    // Resolve arduino path from the usual software installation directory for each os.
-    // For example, "C:\Program Files" for Windows, "/Applications" for Mac.
-    if (!result) {
-<<<<<<< HEAD
-        Logger.notifyUserError(constants.messages.INVALID_ARDUINO_PATH, new Error(constants.messages.INVALID_ARDUINO_PATH));
-=======
-        if (plat === "darwin") {
-            const defaultCommonPaths = [path.join(process.env.HOME, "Applications"), "/Applications"];
-            for (let scanPath of defaultCommonPaths) {
-                if (directoryExistsSync(path.join(scanPath, "Arduino.app"))) {
-                    result = scanPath;
-                    break;
-                }
-            }
-        } else if (plat === "linux") {
-            // TODO
-        } else if (plat === "win32") {
-            const defaultCommonPaths = [process.env.ProgramFiles, process.env["ProgramFiles(x86)"]];
-            for (let scanPath of defaultCommonPaths) {
-                if (scanPath && directoryExistsSync(path.join(scanPath, "Arduino"))) {
-                    result = path.join(scanPath, "Arduino");
-                    break;
-                }
-            }
-        }
->>>>>>> eee0a51d
-    }
-
-    return result || "";
-}
-
-export function detectApp(appName: string): boolean {
-    let result;
-    const plat = os.platform();
-    try {
-        if (plat === "win32") {
-            result = childProcess.execSync(`where ${appName}`, { encoding: "utf8" });
-        } else if (plat === "linux" || plat === "darwin") {
-            result = childProcess.execSync(`which ${appName}`, { encoding: "utf8" });
-        }
-    } catch (ex) {
-        // Ignore the errors.
-    }
-    return result;
-}
-
-export function validateArduinoPath(arduinoPath: string): boolean {
-    const platform = os.platform();
-    let arduinoExe = "";
-    if (platform === "darwin") {
-        arduinoExe = path.join(arduinoPath, "Arduino.app/Contents/MacOS/Arduino");
-    } else if (platform === "linux") {
-        arduinoExe = path.join(arduinoPath, "arduino");
-    } else if (platform === "win32") {
-        arduinoExe = path.join(arduinoPath, "arduino_debug.exe");
-    }
-    return fileExistsSync(arduinoExe);
-}
+/*--------------------------------------------------------------------------------------------
+ * Copyright (C) Microsoft Corporation. All rights reserved.
+ * Licensed under the MIT License. See License.txt in the project root for license information.
+ *-------------------------------------------------------------------------------------------*/
+
+import * as childProcess from "child_process";
+import * as os from "os";
+import * as path from "path";
+import * as vscode from "vscode";
+import * as constants from "../common/constants";
+import * as Logger from "../logger/logger";
+import { directoryExistsSync, fileExistsSync } from "./util";
+
+export function resolveArduinoPath(): string {
+    let result;
+    const plat = os.platform();
+    try {
+        // Resolve arduino path from system environment variables.
+        if (plat === "win32") {
+            let pathString = childProcess.execSync("where arduino", { encoding: "utf8" });
+            pathString = path.resolve(pathString).trim();
+            if (fileExistsSync(pathString)) {
+                result = path.dirname(path.resolve(pathString));
+            }
+        } else if (plat === "linux") {
+            let pathString = childProcess.execSync("readlink -f $(which arduino)", { encoding: "utf8" });
+            pathString = path.resolve(pathString).trim();
+            if (fileExistsSync(pathString)) {
+                result = path.dirname(path.resolve(pathString));
+            }
+        }
+    } catch (ex) {
+        // Ignore the errors.
+    }
+
+    // Resolve arduino path from the usual software installation directory for each os.
+    // For example, "C:\Program Files" for Windows, "/Applications" for Mac.
+    if (!result) {
+        if (plat === "darwin") {
+            const defaultCommonPaths = [path.join(process.env.HOME, "Applications"), "/Applications"];
+            for (let scanPath of defaultCommonPaths) {
+                if (directoryExistsSync(path.join(scanPath, "Arduino.app"))) {
+                    result = scanPath;
+                    break;
+                }
+            }
+        } else if (plat === "linux") {
+            // TODO
+        } else if (plat === "win32") {
+            const defaultCommonPaths = [process.env.ProgramFiles, process.env["ProgramFiles(x86)"]];
+            for (let scanPath of defaultCommonPaths) {
+                if (scanPath && directoryExistsSync(path.join(scanPath, "Arduino"))) {
+                    result = path.join(scanPath, "Arduino");
+                    break;
+                }
+            }
+        }
+    }
+
+    return result || "";
+}
+
+export function detectApp(appName: string): boolean {
+    let result;
+    const plat = os.platform();
+    try {
+        if (plat === "win32") {
+            result = childProcess.execSync(`where ${appName}`, { encoding: "utf8" });
+        } else if (plat === "linux" || plat === "darwin") {
+            result = childProcess.execSync(`which ${appName}`, { encoding: "utf8" });
+        }
+    } catch (ex) {
+        // Ignore the errors.
+    }
+    return result;
+}
+
+export function validateArduinoPath(arduinoPath: string): boolean {
+    const platform = os.platform();
+    let arduinoExe = "";
+    if (platform === "darwin") {
+        arduinoExe = path.join(arduinoPath, "Arduino.app/Contents/MacOS/Arduino");
+    } else if (platform === "linux") {
+        arduinoExe = path.join(arduinoPath, "arduino");
+    } else if (platform === "win32") {
+        arduinoExe = path.join(arduinoPath, "arduino_debug.exe");
+    }
+    return fileExistsSync(arduinoExe);
+}